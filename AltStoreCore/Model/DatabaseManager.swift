//
//  DatabaseManager.swift
//  AltStore
//
//  Created by Riley Testut on 5/20/19.
//  Copyright © 2019 Riley Testut. All rights reserved.
//

import CoreData

import AltSign
import Roxas

extension CFNotificationName
{
    fileprivate static let willMigrateDatabase = CFNotificationName("com.rileytestut.AltStore.WillMigrateDatabase" as CFString)
}

private let ReceivedWillMigrateDatabaseNotification: @convention(c) (CFNotificationCenter?, UnsafeMutableRawPointer?, CFNotificationName?, UnsafeRawPointer?, CFDictionary?) -> Void = { (center, observer, name, object, userInfo) in
    DatabaseManager.shared.receivedWillMigrateDatabaseNotification()
}

fileprivate class PersistentContainer: RSTPersistentContainer
{
    override class func defaultDirectoryURL() -> URL
    {
        guard let sharedDirectoryURL = FileManager.default.altstoreSharedDirectory else { return super.defaultDirectoryURL() }
        
        let databaseDirectoryURL = sharedDirectoryURL.appendingPathComponent("Database")
        try? FileManager.default.createDirectory(at: databaseDirectoryURL, withIntermediateDirectories: true, attributes: nil)

        return databaseDirectoryURL
    }
    
    class func legacyDirectoryURL() -> URL
    {
        return super.defaultDirectoryURL()
    }
}

public class DatabaseManager
{
    public static let shared = DatabaseManager()
    
    public let persistentContainer: RSTPersistentContainer
    
    public private(set) var isStarted = false
    
    private var startCompletionHandlers = [(Error?) -> Void]()
    private let dispatchQueue = DispatchQueue(label: "io.altstore.DatabaseManager")
    
    private let coordinator = NSFileCoordinator()
    private let coordinatorQueue = OperationQueue()
    
    private var ignoreWillMigrateDatabaseNotification = false
    
    private init()
    {
        self.persistentContainer = PersistentContainer(name: "AltStore", bundle: Bundle(for: DatabaseManager.self))
        self.persistentContainer.preferredMergePolicy = MergePolicy()
        
        let observer = Unmanaged.passUnretained(self).toOpaque()
        CFNotificationCenterAddObserver(CFNotificationCenterGetDarwinNotifyCenter(), observer, ReceivedWillMigrateDatabaseNotification, CFNotificationName.willMigrateDatabase.rawValue, nil, .deliverImmediately)
    }
}

public extension DatabaseManager
{
    func start(completionHandler: @escaping (Error?) -> Void)
    {
        func finish(_ error: Error?)
        {
            self.dispatchQueue.async {
                if error == nil
                {
                    self.isStarted = true
                }
                
                self.startCompletionHandlers.forEach { $0(error) }
                self.startCompletionHandlers.removeAll()
            }
        }
        
        self.dispatchQueue.async {
            self.startCompletionHandlers.append(completionHandler)
            guard self.startCompletionHandlers.count == 1 else { return }
            
            guard !self.isStarted else { return finish(nil) }
            
            #if DEBUG
            // Wrap in #if DEBUG to *ensure* we never accidentally delete production databases.
            if ProcessInfo.processInfo.isPreview
            {
                do
                {
                    print("!!! Purging database for preview...")
                    try FileManager.default.removeItem(at: PersistentContainer.defaultDirectoryURL())
                }
                catch
                {
                    print("Failed to remove database directory for preview.", error)
                }
            }
            #endif
            
            if self.persistentContainer.isMigrationRequired
            {
                // Quit any other running AltStore processes to prevent concurrent database access during and after migration.
                self.ignoreWillMigrateDatabaseNotification = true
                CFNotificationCenterPostNotification(CFNotificationCenterGetDarwinNotifyCenter(), .willMigrateDatabase, nil, nil, true)
            }
            
            self.migrateDatabaseToAppGroupIfNeeded { (result) in
                switch result
                {
                case .failure(let error): finish(error)
                case .success:
                    self.persistentContainer.loadPersistentStores { (description, error) in
                        guard error == nil else { return finish(error!) }
                        
                        self.prepareDatabase() { (result) in
                            switch result
                            {
                            case .failure(let error): finish(error)
                            case .success: finish(nil)
                            }
                        }
                    }
                }
            }
        }
    }
    
    func signOut(completionHandler: @escaping (Error?) -> Void)
    {
        self.persistentContainer.performBackgroundTask { (context) in
            if let account = self.activeAccount(in: context)
            {
                account.isActiveAccount = false
            }
            
            if let team = self.activeTeam(in: context)
            {
                team.isActiveTeam = false
            }
            
            do
            {
                try context.save()
                
                Keychain.shared.reset()
                
                completionHandler(nil)
            }
            catch
            {
                print("Failed to save when signing out.", error)
                completionHandler(error)
            }
        }
    }
    
    func purgeLoggedErrors(before date: Date? = nil, completion: @escaping (Result<Void, Error>) -> Void)
    {
        self.persistentContainer.performBackgroundTask { context in
            do
            {
                let predicate = date.map { NSPredicate(format: "%K <= %@", #keyPath(LoggedError.date), $0 as NSDate) }
                
                let loggedErrors = LoggedError.all(satisfying: predicate, in: context, requestProperties: [\.returnsObjectsAsFaults: true])
                loggedErrors.forEach { context.delete($0) }
                
                try context.save()
                
                completion(.success(()))
            }
            catch
            {
                completion(.failure(error))
            }
        }
    }
}

public extension DatabaseManager
{
    func startForPreview()
    {
        let semaphore = DispatchSemaphore(value: 0)
        
        self.dispatchQueue.async {
            self.startCompletionHandlers.append { error in
                semaphore.signal()
            }
        }
        
<<<<<<< HEAD
        _ = semaphore.wait(timeout: .now() + 2.0)
=======
        semaphore.wait()
>>>>>>> a018803a
    }
}

public extension DatabaseManager
{
    var viewContext: NSManagedObjectContext {
        return self.persistentContainer.viewContext
    }
    
    func activeAccount(in context: NSManagedObjectContext = DatabaseManager.shared.viewContext) -> Account?
    {
        let predicate = NSPredicate(format: "%K == YES", #keyPath(Account.isActiveAccount))
        
        let activeAccount = Account.first(satisfying: predicate, in: context)
        return activeAccount
    }
    
    func activeTeam(in context: NSManagedObjectContext = DatabaseManager.shared.viewContext) -> Team?
    {
        let predicate = NSPredicate(format: "%K == YES", #keyPath(Team.isActiveTeam))
        
        let activeTeam = Team.first(satisfying: predicate, in: context)
        return activeTeam
    }
    
    func patreonAccount(in context: NSManagedObjectContext = DatabaseManager.shared.viewContext) -> PatreonAccount?
    {
        guard let patreonAccountID = Keychain.shared.patreonAccountID else { return nil }
            
        let predicate = NSPredicate(format: "%K == %@", #keyPath(PatreonAccount.identifier), patreonAccountID)
        
        let patreonAccount = PatreonAccount.first(satisfying: predicate, in: context)
        return patreonAccount
    }
}

private extension DatabaseManager
{
    func prepareDatabase(completionHandler: @escaping (Result<Void, Error>) -> Void)
    {
        guard !Bundle.isAppExtension() else { return completionHandler(.success(())) }
        
        let context = self.persistentContainer.newBackgroundContext()
        context.performAndWait {
            guard let localApp = ALTApplication(fileURL: Bundle.main.bundleURL) else { return }
            
            let altStoreSource: Source
            
            if let source = Source.first(satisfying: NSPredicate(format: "%K == %@", #keyPath(Source.identifier), Source.altStoreIdentifier), in: context)
            {
                altStoreSource = source
            }
            else
            {
                altStoreSource = Source.makeAltStoreSource(in: context)
            }
            
            // Make sure to always update source URL to be current.
            try! altStoreSource.setSourceURL(Source.altStoreSourceURL)
            
            let storeApp: StoreApp
            
            if let app = StoreApp.first(satisfying: NSPredicate(format: "%K == %@", #keyPath(StoreApp.bundleIdentifier), StoreApp.altstoreAppID), in: context)
            {
                storeApp = app
            }
            else
            {
                storeApp = StoreApp.makeAltStoreApp(version: localApp.version, buildVersion: nil, in: context)
                storeApp.source = altStoreSource
            }
                        
            let serialNumber = Bundle.main.object(forInfoDictionaryKey: Bundle.Info.certificateID) as? String
            let installedApp: InstalledApp
            
            if let app = storeApp.installedApp
            {
                installedApp = app
            }
            else
            {
                //TODO: Support build versions.
                // For backwards compatibility reasons, we cannot use localApp's buildVersion as storeBuildVersion,
                // or else the latest update will _always_ be considered new because we don't use buildVersions in our source (yet).
                installedApp = InstalledApp(resignedApp: localApp, originalBundleIdentifier: StoreApp.altstoreAppID, certificateSerialNumber: serialNumber, storeBuildVersion: nil, context: context)
                installedApp.storeApp = storeApp
            }
            
            /* App Extensions */
            var installedExtensions = Set<InstalledExtension>()
            
            for appExtension in localApp.appExtensions
            {
                let resignedBundleID = appExtension.bundleIdentifier
                let originalBundleID = resignedBundleID.replacingOccurrences(of: localApp.bundleIdentifier, with: StoreApp.altstoreAppID)
                
                let installedExtension: InstalledExtension
                
                if let appExtension = installedApp.appExtensions.first(where: { $0.bundleIdentifier == originalBundleID })
                {
                    installedExtension = appExtension
                }
                else
                {
                    installedExtension = InstalledExtension(resignedAppExtension: appExtension, originalBundleIdentifier: originalBundleID, context: context)
                }
                
                installedExtension.update(resignedAppExtension: appExtension)
                
                installedExtensions.insert(installedExtension)
            }
            
            installedApp.appExtensions = installedExtensions
            
            let fileURL = installedApp.fileURL
            
            #if DEBUG
            let replaceCachedApp = true
            #else
            let replaceCachedApp = !FileManager.default.fileExists(atPath: fileURL.path) || installedApp.version != localApp.version || installedApp.buildVersion != localApp.buildVersion
            #endif
            
            if replaceCachedApp
            {
                func update(_ bundle: Bundle, bundleID: String) throws
                {
                    let infoPlistURL = bundle.bundleURL.appendingPathComponent("Info.plist")
                    
                    guard var infoDictionary = bundle.completeInfoDictionary else { throw ALTError(.missingInfoPlist) }
                    infoDictionary[kCFBundleIdentifierKey as String] = bundleID
                    try (infoDictionary as NSDictionary).write(to: infoPlistURL)
                }
                
                FileManager.default.prepareTemporaryURL() { (temporaryFileURL) in
                    do
                    {
                        try FileManager.default.copyItem(at: Bundle.main.bundleURL, to: temporaryFileURL)
                        
                        guard let appBundle = Bundle(url: temporaryFileURL) else { throw ALTError(.invalidApp) }
                        try update(appBundle, bundleID: StoreApp.altstoreAppID)
                        
                        if let tempApp = ALTApplication(fileURL: temporaryFileURL)
                        {
                            for appExtension in tempApp.appExtensions
                            {
                                guard let extensionBundle = Bundle(url: appExtension.fileURL) else { throw ALTError(.invalidApp) }
                                guard let installedExtension = installedExtensions.first(where: { $0.resignedBundleIdentifier == appExtension.bundleIdentifier }) else { throw ALTError(.invalidApp) }
                                try update(extensionBundle, bundleID: installedExtension.bundleIdentifier)
                            }
                        }
                        
                        try FileManager.default.copyItem(at: temporaryFileURL, to: fileURL, shouldReplace: true)
                    }
                    catch
                    {
                        print("Failed to copy AltStore app bundle to its proper location.", error)
                    }
                }
            }
            
            let cachedRefreshedDate = installedApp.refreshedDate
            let cachedExpirationDate = installedApp.expirationDate
                        
            // Must go after comparing versions to see if we need to update our cached AltStore app bundle.
            installedApp.update(resignedApp: localApp, certificateSerialNumber: serialNumber, storeBuildVersion: nil)
            
            if installedApp.refreshedDate < cachedRefreshedDate
            {
                // Embedded provisioning profile has a creation date older than our refreshed date.
                // This most likely means we've refreshed the app since then, and profile is now outdated,
                // so use cached dates instead (i.e. not the dates updated from provisioning profile).
                
                installedApp.refreshedDate = cachedRefreshedDate
                installedApp.expirationDate = cachedExpirationDate
            }
            
            do
            {
                try context.save()
                completionHandler(.success(()))
            }
            catch
            {
                completionHandler(.failure(error))
            }
        }
    }
    
    func migrateDatabaseToAppGroupIfNeeded(completion: @escaping (Result<Void, Error>) -> Void)
    {
        // Only migrate if we haven't migrated yet and there's a valid AltStore app group.
        guard UserDefaults.shared.requiresAppGroupMigration && Bundle.main.altstoreAppGroup != nil else { return completion(.success(())) }

        func finish(_ result: Result<Void, Error>)
        {
            switch result
            {
            case .failure(let error): completion(.failure(error))
            case .success:
                UserDefaults.shared.requiresAppGroupMigration = false
                completion(.success(()))
            }
        }
        
        let previousDatabaseURL = PersistentContainer.legacyDirectoryURL().appendingPathComponent("AltStore.sqlite")
        let databaseURL = PersistentContainer.defaultDirectoryURL().appendingPathComponent("AltStore.sqlite")
        
        let previousAppsDirectoryURL = InstalledApp.legacyAppsDirectoryURL
        let appsDirectoryURL = InstalledApp.appsDirectoryURL
        
        let databaseIntent = NSFileAccessIntent.writingIntent(with: databaseURL, options: [.forReplacing])
        let appsIntent = NSFileAccessIntent.writingIntent(with: appsDirectoryURL, options: [.forReplacing])
        
        self.coordinator.coordinate(with: [databaseIntent, appsIntent], queue: self.coordinatorQueue) { (error) in
            do
            {
                if let error = error
                {
                    throw error
                }
                
                let description = NSPersistentStoreDescription(url: previousDatabaseURL)
                
                // Disable WAL to remove extra files automatically during migration.
                description.setOption(["journal_mode": "DELETE"] as NSDictionary, forKey: NSSQLitePragmasOption)
                
                let persistentStoreCoordinator = NSPersistentStoreCoordinator(managedObjectModel: self.persistentContainer.managedObjectModel)
                
                // Migrate database
                if FileManager.default.fileExists(atPath: previousDatabaseURL.path)
                {
                    if FileManager.default.fileExists(atPath: databaseURL.path, isDirectory: nil)
                    {
                        try FileManager.default.removeItem(at: databaseURL)
                    }
                    
                    let previousDatabase = try persistentStoreCoordinator.addPersistentStore(ofType: description.type, configurationName: description.configuration, at: description.url, options: description.options)
                    
                    // Pass nil options to prevent later error due to self.persistentContainer using WAL.
                    try persistentStoreCoordinator.migratePersistentStore(previousDatabase, to: databaseURL, options: nil, withType: NSSQLiteStoreType)
                    
                    try FileManager.default.removeItem(at: previousDatabaseURL)
                }
                
                // Migrate apps
                if FileManager.default.fileExists(atPath: previousAppsDirectoryURL.path, isDirectory: nil)
                {
                    _ = try FileManager.default.replaceItemAt(appsDirectoryURL, withItemAt: previousAppsDirectoryURL)
                }
                
                finish(.success(()))
            }
            catch
            {
                print("Failed to migrate database to app group:", error)
                finish(.failure(error))
            }
        }
    }
    
    func receivedWillMigrateDatabaseNotification()
    {
        defer { self.ignoreWillMigrateDatabaseNotification = false }
        
        // Ignore notifications sent by the current process.
        guard !self.ignoreWillMigrateDatabaseNotification else { return }
        
        exit(104)
    }
}<|MERGE_RESOLUTION|>--- conflicted
+++ resolved
@@ -194,11 +194,7 @@
             }
         }
         
-<<<<<<< HEAD
         _ = semaphore.wait(timeout: .now() + 2.0)
-=======
-        semaphore.wait()
->>>>>>> a018803a
     }
 }
 
